--- conflicted
+++ resolved
@@ -11,7 +11,6 @@
 #[derive(Debug, Serialize, Deserialize)]
 pub struct ObservableState {
     pub program: ProgramData,
-<<<<<<< HEAD
     pub default_ds: DefaultDS,
 }
 
@@ -27,7 +26,6 @@
         Self {
             //clock_identity: config.identity
             number_ports: config.ports.len() as u16,
-=======
 }
 
 impl ProgramData {
@@ -35,7 +33,6 @@
         ProgramData {
             uptime_seconds,
             ..Default::default()
->>>>>>> 09e3a7d7
         }
     }
 }
@@ -48,7 +45,6 @@
     pub uptime_seconds: f64,
 }
 
-<<<<<<< HEAD
 impl ProgramData {
     pub fn with_uptime(uptime_seconds: f64) -> ProgramData {
         ProgramData {
@@ -58,8 +54,6 @@
     }
 }
 
-=======
->>>>>>> 09e3a7d7
 impl Default for ProgramData {
     fn default() -> Self {
         Self {
@@ -229,7 +223,7 @@
             value: state.program.uptime_seconds,
         }],
     )?;
-<<<<<<< HEAD
+
     format_metric(
         w,
         "number_ports",
@@ -239,9 +233,6 @@
         Measurement::simple(state.default_ds.number_ports),
     )?;
     
-=======
-
->>>>>>> 09e3a7d7
     w.write_str("# EOF\n")?;
     Ok(())
 }
